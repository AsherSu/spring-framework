--- conflicted
+++ resolved
@@ -37,52 +37,22 @@
 		implements MessageReceivingOperations<D> {
 
 	@Override
-<<<<<<< HEAD
-	public @Nullable Message<?> receive() {
-=======
-	@Nullable
-	public Message<?> receive() throws MessagingException {
->>>>>>> 65e5c142
+	public @Nullable Message<?> receive() throws MessagingException {
 		return doReceive(getRequiredDefaultDestination());
 	}
 
 	@Override
-<<<<<<< HEAD
-	public @Nullable Message<?> receive(D destination) {
-		return doReceive(destination);
-	}
-
-	/**
-	 * Actually receive a message from the given destination.
-	 * @param destination the target destination
-	 * @return the received message, possibly {@code null} if the message could not
-	 * be received, for example due to a timeout
-	 */
-	protected abstract @Nullable Message<?> doReceive(D destination);
-
-
-	@Override
-	public <T> @Nullable T receiveAndConvert(Class<T> targetClass) {
-=======
-	@Nullable
-	public Message<?> receive(D destination) throws MessagingException {
+	public @Nullable Message<?> receive(D destination) throws MessagingException {
 		return doReceive(destination);
 	}
 
 	@Override
-	@Nullable
-	public <T> T receiveAndConvert(Class<T> targetClass) throws MessagingException {
->>>>>>> 65e5c142
+	public <T> @Nullable T receiveAndConvert(Class<T> targetClass) throws MessagingException {
 		return receiveAndConvert(getRequiredDefaultDestination(), targetClass);
 	}
 
 	@Override
-<<<<<<< HEAD
-	public <T> @Nullable T receiveAndConvert(D destination, Class<T> targetClass) {
-=======
-	@Nullable
-	public <T> T receiveAndConvert(D destination, Class<T> targetClass) throws MessagingException {
->>>>>>> 65e5c142
+	public <T> @Nullable T receiveAndConvert(D destination, Class<T> targetClass) throws MessagingException {
 		Message<?> message = doReceive(destination);
 		if (message != null) {
 			return doConvert(message, targetClass);
@@ -112,10 +82,9 @@
 	/**
 	 * Actually receive a message from the given destination.
 	 * @param destination the target destination
-	 * @return the received message, possibly {@code null} if the
-	 * message could not be received, for example due to a timeout
+	 * @return the received message, possibly {@code null} if the message could not
+	 * be received, for example due to a timeout
 	 */
-	@Nullable
-	protected abstract Message<?> doReceive(D destination);
+	protected abstract @Nullable Message<?> doReceive(D destination);
 
 }