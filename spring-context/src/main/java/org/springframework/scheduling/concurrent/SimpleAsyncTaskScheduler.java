--- conflicted
+++ resolved
@@ -224,14 +224,10 @@
 	}
 
 	private void shutdownAwareErrorHandler(Throwable ex) {
-<<<<<<< HEAD
 		if (this.errorHandler != null) {
 			this.errorHandler.handleError(ex);
 		}
-		else if (this.scheduledExecutor.isTerminated()) {
-=======
-		if (this.scheduledExecutor.isShutdown()) {
->>>>>>> 9b85a246
+		else if (this.scheduledExecutor.isShutdown()) {
 			LogFactory.getLog(getClass()).debug("Ignoring scheduled task exception after shutdown", ex);
 		}
 		else {
