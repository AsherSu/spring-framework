/*
 * Copyright 2002-present the original author or authors.
 *
 * Licensed under the Apache License, Version 2.0 (the "License");
 * you may not use this file except in compliance with the License.
 * You may obtain a copy of the License at
 *
 *      https://www.apache.org/licenses/LICENSE-2.0
 *
 * Unless required by applicable law or agreed to in writing, software
 * distributed under the License is distributed on an "AS IS" BASIS,
 * WITHOUT WARRANTIES OR CONDITIONS OF ANY KIND, either express or implied.
 * See the License for the specific language governing permissions and
 * limitations under the License.
 */

package org.springframework.context.support;

import java.util.Locale;

import org.jspecify.annotations.Nullable;

import org.springframework.context.HierarchicalMessageSource;
import org.springframework.context.MessageSource;
import org.springframework.context.MessageSourceResolvable;
import org.springframework.context.NoSuchMessageException;

/**
 * Empty {@link MessageSource} that delegates all calls to the parent MessageSource.
 * If no parent is available, it simply won't resolve any message.
 *
 * <p>Used as placeholder by AbstractApplicationContext, if the context doesn't
 * define its own MessageSource. Not intended for direct use in applications.
 *
 * @author Juergen Hoeller
 * @since 1.1.5
 * @see AbstractApplicationContext
 */
public class DelegatingMessageSource extends MessageSourceSupport implements HierarchicalMessageSource {

	private @Nullable MessageSource parentMessageSource;


	@Override
	public void setParentMessageSource(@Nullable MessageSource parent) {
		this.parentMessageSource = parent;
	}

	@Override
	public @Nullable MessageSource getParentMessageSource() {
		return this.parentMessageSource;
	}


	@Override
<<<<<<< HEAD
	public @Nullable String getMessage(String code, Object @Nullable [] args, @Nullable String defaultMessage, Locale locale) {
=======
	@Nullable
	public String getMessage(String code, @Nullable Object[] args, @Nullable String defaultMessage, @Nullable Locale locale) {
>>>>>>> 5e338ef1
		if (this.parentMessageSource != null) {
			return this.parentMessageSource.getMessage(code, args, defaultMessage, locale);
		}
		else if (defaultMessage != null) {
			return renderDefaultMessage(defaultMessage, args, locale);
		}
		else {
			return null;
		}
	}

	@Override
<<<<<<< HEAD
	public String getMessage(String code, Object @Nullable [] args, Locale locale) throws NoSuchMessageException {
=======
	public String getMessage(String code, @Nullable Object[] args, @Nullable Locale locale) throws NoSuchMessageException {
>>>>>>> 5e338ef1
		if (this.parentMessageSource != null) {
			return this.parentMessageSource.getMessage(code, args, locale);
		}
		else {
			if (locale == null) {
				throw new NoSuchMessageException(code);
			}
			else {
				throw new NoSuchMessageException(code, locale);
			}
		}
	}

	@Override
	public String getMessage(MessageSourceResolvable resolvable, @Nullable Locale locale) throws NoSuchMessageException {
		if (this.parentMessageSource != null) {
			return this.parentMessageSource.getMessage(resolvable, locale);
		}
		else {
			if (resolvable.getDefaultMessage() != null) {
				return renderDefaultMessage(resolvable.getDefaultMessage(), resolvable.getArguments(), locale);
			}
			String[] codes = resolvable.getCodes();
			String code = (codes != null && codes.length > 0 ? codes[0] : "");
			if (locale == null) {
				throw new NoSuchMessageException(code);
			}
			else {
				throw new NoSuchMessageException(code, locale);
			}
		}
	}


	@Override
	public String toString() {
		return (this.parentMessageSource != null ? this.parentMessageSource.toString() : "Empty MessageSource");
	}

}<|MERGE_RESOLUTION|>--- conflicted
+++ resolved
@@ -53,12 +53,7 @@
 
 
 	@Override
-<<<<<<< HEAD
-	public @Nullable String getMessage(String code, Object @Nullable [] args, @Nullable String defaultMessage, Locale locale) {
-=======
-	@Nullable
-	public String getMessage(String code, @Nullable Object[] args, @Nullable String defaultMessage, @Nullable Locale locale) {
->>>>>>> 5e338ef1
+	public @Nullable String getMessage(String code, Object @Nullable [] args, @Nullable String defaultMessage, @Nullable Locale locale) {
 		if (this.parentMessageSource != null) {
 			return this.parentMessageSource.getMessage(code, args, defaultMessage, locale);
 		}
@@ -71,11 +66,7 @@
 	}
 
 	@Override
-<<<<<<< HEAD
-	public String getMessage(String code, Object @Nullable [] args, Locale locale) throws NoSuchMessageException {
-=======
-	public String getMessage(String code, @Nullable Object[] args, @Nullable Locale locale) throws NoSuchMessageException {
->>>>>>> 5e338ef1
+	public String getMessage(String code, Object @Nullable [] args, @Nullable Locale locale) throws NoSuchMessageException {
 		if (this.parentMessageSource != null) {
 			return this.parentMessageSource.getMessage(code, args, locale);
 		}
